import express from 'express';
import { PrismaClient } from '@prisma/client';
import newsRoutes from './routes/newsRoutes';
import authRoutes from './routes/authRoutes';
import { config } from './config/config';

const app = express();
export const prisma = new PrismaClient();

app.use(express.json());
<<<<<<< HEAD

=======
app.get('/', (req, res) => {
  res.send('Server is running...., FUCK YOU motherboard ');
});
>>>>>>> 53f4915e

app.use('/api/auth', authRoutes);
app.use('/api', newsRoutes);

app.listen(config.port, () => {
  console.log(`Server is running on port ${config.port}`);
});<|MERGE_RESOLUTION|>--- conflicted
+++ resolved
@@ -8,13 +8,9 @@
 export const prisma = new PrismaClient();
 
 app.use(express.json());
-<<<<<<< HEAD
-
-=======
 app.get('/', (req, res) => {
   res.send('Server is running...., FUCK YOU motherboard ');
 });
->>>>>>> 53f4915e
 
 app.use('/api/auth', authRoutes);
 app.use('/api', newsRoutes);
